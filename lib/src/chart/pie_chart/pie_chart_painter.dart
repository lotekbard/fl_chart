import 'dart:math' as math;

import 'package:fl_chart/fl_chart.dart';
import 'package:fl_chart/src/chart/base/base_chart/base_chart_painter.dart';
import 'package:fl_chart/src/utils/utils.dart';
import 'package:flutter/material.dart';
import 'package:flutter/widgets.dart';

import 'pie_chart.dart';
import 'pie_chart_data.dart';

/// this class will paint the [PieChart] based on the [PieChartData]
class PieChartPainter extends BaseChartPainter<PieChartData> with TouchHandler<PieTouchResponse> {
  /// [sectionPaint] responsible to paint each section
  /// [sectionsSpaceClearPaint] responsible to clear the space between the sections
  /// [centerSpacePaint] responsible to draw the center space of our chart.
  Paint sectionPaint, sectionsSpaceClearPaint, centerSpacePaint;

<<<<<<< HEAD
  /// We hold this calculated angles to use in touch handling,
  List<double> sectionsAngle;

  PieChartPainter(PieChartData data, PieChartData targetData, Function(TouchHandler) touchHandler,
      {double textScale})
      : super(data, targetData, textScale: textScale) {
=======
  PieChartPainter(
    PieChartData data,
    PieChartData targetData,
    Function(TouchHandler) touchHandler,
    {double textScale}
  ) : super(data, targetData, textScale: textScale) {
>>>>>>> 7abd104e
    touchHandler(this);

    sectionPaint = Paint()..style = PaintingStyle.stroke;

    sectionsSpaceClearPaint = Paint()
      ..style = PaintingStyle.fill
      ..color = const Color(0x000000000)
      ..blendMode = BlendMode.srcOut;

    centerSpacePaint = Paint()
      ..style = PaintingStyle.fill
      ..color = data.centerSpaceColor;
  }

  @override
  void paint(Canvas canvas, Size size) {
    super.paint(canvas, size);
    if (data.sections.isEmpty) {
      return;
    }

    final List<double> sectionsAngle = _calculateSectionsAngle(data.sections, data.sumValue);

    drawCenterSpace(canvas, size);
    drawSections(canvas, size, sectionsAngle);
    drawTexts(canvas, size);
  }

  List<double> _calculateSectionsAngle(List<PieChartSectionData> sections, double sumValue) {
    return sections.map((section) {
      return 360 * (section.value / sumValue);
    }).toList();
  }

  void drawCenterSpace(Canvas canvas, Size viewSize) {
    final double centerX = viewSize.width / 2;
    final double centerY = viewSize.height / 2;

    canvas.drawCircle(Offset(centerX, centerY), data.centerSpaceRadius, centerSpacePaint);
  }

  void drawSections(Canvas canvas, Size viewSize, List<double> sectionsAngle) {
    canvas.saveLayer(Rect.fromLTWH(0, 0, viewSize.width, viewSize.height), Paint());
    final Offset center = Offset(viewSize.width / 2, viewSize.height / 2);

    double tempAngle = data.startDegreeOffset;

    for (int i = 0; i < data.sections.length; i++) {
      final section = data.sections[i];
      final sectionDegree = sectionsAngle[i];

      final rect = Rect.fromCircle(
        center: center,
        radius: data.centerSpaceRadius + (section.radius / 2),
      );

      sectionPaint.color = section.color;
      sectionPaint.strokeWidth = section.radius;

      final double startAngle = tempAngle;
      final double sweepAngle = sectionDegree;
      canvas.drawArc(
        rect,
        radians(startAngle),
        radians(sweepAngle),
        false,
        sectionPaint,
      );

      tempAngle += sweepAngle;
    }

    removeSectionsSpace(canvas, viewSize);
  }

  /// firstly the sections draw close to eachOther without any space,
  /// then here we clear a line with given [PieChartData.width]
  void removeSectionsSpace(Canvas canvas, Size viewSize) {
    const double extraLineSize = 1;
    final Offset center = Offset(viewSize.width / 2, viewSize.height / 2);

    double tempAngle = data.startDegreeOffset;
    data.sections.asMap().forEach((index, section) {
      final int previousIndex = index == 0 ? data.sections.length - 1 : index - 1;
      final previousSection = data.sections[previousIndex];

      final double maxSectionRadius = math.max(section.radius, previousSection.radius);

      final double startAngle = tempAngle;
      final double sweepAngle = 360 * (section.value / data.sumValue);

      final Offset sectionsStartFrom = center +
          Offset(
            math.cos(radians(startAngle)) * (data.centerSpaceRadius - extraLineSize),
            math.sin(radians(startAngle)) * (data.centerSpaceRadius - extraLineSize),
          );

      final Offset sectionsStartTo = center +
          Offset(
            math.cos(radians(startAngle)) *
                (data.centerSpaceRadius + maxSectionRadius + extraLineSize),
            math.sin(radians(startAngle)) *
                (data.centerSpaceRadius + maxSectionRadius + extraLineSize),
          );

      sectionsSpaceClearPaint.strokeWidth = data.sectionsSpace;
      canvas.drawLine(sectionsStartFrom, sectionsStartTo, sectionsSpaceClearPaint);
      tempAngle += sweepAngle;
    });
    canvas.restore();
  }

  void drawTexts(Canvas canvas, Size viewSize) {
    final Offset center = Offset(viewSize.width / 2, viewSize.height / 2);

    double tempAngle = data.startDegreeOffset;
    for (int i = 0; i < data.sections.length; i++) {
      final PieChartSectionData section = data.sections[i];
      final double startAngle = tempAngle;
      final double sweepAngle = 360 * (section.value / data.sumValue);
      final double sectionCenterAngle = startAngle + (sweepAngle / 2);
      final Offset sectionCenterOffset = center +
          Offset(
            math.cos(radians(sectionCenterAngle)) *
                (data.centerSpaceRadius + (section.radius * section.titlePositionPercentageOffset)),
            math.sin(radians(sectionCenterAngle)) *
                (data.centerSpaceRadius + (section.radius * section.titlePositionPercentageOffset)),
          );

      if (section.showTitle) {
        final TextSpan span = TextSpan(style: section.titleStyle, text: section.title);
        final TextPainter tp = TextPainter(
            text: span,
            textAlign: TextAlign.center,
            textDirection: TextDirection.ltr,
            textScaleFactor: textScale);
        tp.layout();
        tp.paint(canvas, sectionCenterOffset - Offset(tp.width / 2, tp.height / 2));
      }

      tempAngle += sweepAngle;
    }
  }

  @override
  PieTouchResponse handleTouch(FlTouchInput touchInput, Size size) {
    final List<double> sectionsAngle = _calculateSectionsAngle(data.sections, data.sumValue);
    return _getTouchedDetails(size, touchInput, sectionsAngle);
  }

  /// find touched section by the value of [touchInputNotifier]
  PieTouchResponse _getTouchedDetails(
      Size viewSize, FlTouchInput touchInput, List<double> sectionsAngle) {
    final center = Offset(viewSize.width / 2, viewSize.height / 2);

    if (touchInput.getOffset() == null) {
      return null;
    }

    final touchedPoint2 = touchInput.getOffset() - center;

    final touchX = touchedPoint2.dx;
    final touchY = touchedPoint2.dy;

    final touchR = math.sqrt(math.pow(touchX, 2) + math.pow(touchY, 2));
    double touchAngle = degrees(math.atan2(touchY, touchX));
    touchAngle = touchAngle < 0 ? (180 - touchAngle.abs()) + 180 : touchAngle;

    PieChartSectionData foundSectionData;
    int foundSectionDataPosition;

    /// Find the nearest section base on the touch spot
    double tempAngle = data.startDegreeOffset;
    for (int i = 0; i < data.sections.length; i++) {
      final section = data.sections[i];
      double sectionAngle = sectionsAngle[i];

      tempAngle %= 360;
      sectionAngle %= 360;

      /// degree criteria
      final space = data.sectionsSpace / 2;
      final fromDegree = tempAngle + space;
      final toDegree = sectionAngle + tempAngle - space;
      final isInDegree = touchAngle >= fromDegree && touchAngle <= toDegree;

      /// radius criteria
      final centerRadius = data.centerSpaceRadius;
      final sectionRadius = centerRadius + section.radius;
      final isInRadius = touchR > centerRadius && touchR <= sectionRadius;

      if (isInDegree && isInRadius) {
        foundSectionData = section;
        foundSectionDataPosition = i;
        break;
      }

      tempAngle += sectionAngle;
    }

    return PieTouchResponse(
        foundSectionData, foundSectionDataPosition, touchAngle, touchR, touchInput);
  }

  @override
  bool shouldRepaint(PieChartPainter oldDelegate) => oldDelegate.data != data;
}<|MERGE_RESOLUTION|>--- conflicted
+++ resolved
@@ -16,21 +16,12 @@
   /// [centerSpacePaint] responsible to draw the center space of our chart.
   Paint sectionPaint, sectionsSpaceClearPaint, centerSpacePaint;
 
-<<<<<<< HEAD
-  /// We hold this calculated angles to use in touch handling,
-  List<double> sectionsAngle;
-
-  PieChartPainter(PieChartData data, PieChartData targetData, Function(TouchHandler) touchHandler,
-      {double textScale})
-      : super(data, targetData, textScale: textScale) {
-=======
   PieChartPainter(
     PieChartData data,
     PieChartData targetData,
     Function(TouchHandler) touchHandler,
     {double textScale}
   ) : super(data, targetData, textScale: textScale) {
->>>>>>> 7abd104e
     touchHandler(this);
 
     sectionPaint = Paint()..style = PaintingStyle.stroke;
